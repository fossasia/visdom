--- conflicted
+++ resolved
@@ -21,29 +21,6 @@
 
   drag_start_x = null;
   drag_start_y = null;
-<<<<<<< HEAD
-
-  onEvent = (event) => {
-      if( !this.props.isFocused ) {
-          return;
-      }
-
-      switch(event.type) {
-          case 'keydown':
-          case 'keypress':
-              event.preventDefault();
-              break;
-          case 'keyup':
-              this.props.appApi.sendPaneMessage(
-                  {
-                      event_type: 'KeyPress',
-                      key: event.key,
-                      key_code: event.keyCode,
-                  }
-              );
-              break;
-      }
-=======
 
   onEvent = (event) => {
     if (!this.props.isFocused) {
@@ -65,7 +42,6 @@
         );
         break;
     }
->>>>>>> 451fc8ff
   };
 
   componentDidMount() {
