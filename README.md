--- conflicted
+++ resolved
@@ -125,22 +125,6 @@
 
 ## Visualization API
 The following API is currently supported. Visualizations are powered by [Plotly](https://plot.ly/).
-<<<<<<< HEAD
-- `vis.scatter`: 2D or 3D scatter plots
-- `vis.line`   : line plots
-- `vis.stem`   : stem plots
-- `vis.heatmap`: heatmap plots
-- `vis.bar`    : bar graphs
-- `vis.hist`   : histograms
-- `vis.boxplot`: boxplots
-- `vis.surf`   : surface plots
-- `vis.contour`: contour plots
-- `vis.quiver` : quiver plots
-- `vis.image`  : images
-- `vis.text`   : text box
-- `vis.mesh`   : mesh plots
-- `vis.save`   : serialize state
-=======
 - `vis.scatter`  : 2D or 3D scatter plots
 - `vis.line`     : line plots
 - `vis.stem`     : stem plots
@@ -153,8 +137,8 @@
 - `vis.quiver`   : quiver plots
 - `vis.image`    : images
 - `vis.text`     : text box
+- `vis.mesh`   : mesh plots
 - `vis.save`     : serialize state
->>>>>>> d1e9d1ba
 
 Further details on each of these functions are given below. For a quick introduction into the capabilities of `visdom`, have a look at the `example` directory, or read the details below.
 
