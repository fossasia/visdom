
# **Visdom**

![visdom_big](https://lh3.googleusercontent.com/-bqH9UXCw-BE/WL2UsdrrbAI/AAAAAAAAnYc/emrxwCmnrW4_CLTyyUttB0SYRJ-i4CCiQCLcB/s0/Screen+Shot+2017-03-06+at+10.51.02+AM.png"visdom_big")

A flexible tool for creating, organizing, and sharing visualizations of live, rich data. Supports Python.

* [Overview](#overview)
* [Concepts](#concepts)
* [Setup](#setup)
* [Usage](#usage)
* [API](#api)
* [To Do](#to-do)
* [Contributing](#contributing)


## Overview

Visdom aims to facilitate visualization of (remote) data with an emphasis on supporting scientific experimentation.

<p align="center"><img src="https://lh3.googleusercontent.com/-h3HuvbU2V0SfgqgXGiK3LPghE5vqvS0pzpObS0YgG_LABMFk62JCa3KVu_2NV_4LJKaAa5-tg=s0" width="500"  /></p>

Broadcast visualizations of plots, images, and text for yourself and your collaborators.

<p align="center"><img src="https://thumbs.gfycat.com/SlipperySecondhandGemsbuck-size_restricted.gif" width="500" /></p>

Organize your visualization space programmatically or through the UI to create dashboards for live data, inspect results of experiments, or debug experimental code.

<p align="center"><img align="center" src="https://lh3.googleusercontent.com/-IHexvZ-FMtk/WLTXBgQlijI/AAAAAAAAm_s/514LM8R1XFgyNKPVMf4tNwYluZsHsC63wCLcB/s0/Screen+Shot+2017-02-27+at+3.15.27+PM.png" width="500" /></p>



 <br/>

## Concepts
Visdom has a simple set of features that can be composed for various use-cases.

### Windows
<p align="center"><img align="center" src="https://lh3.googleusercontent.com/-kLnogsg9RCs/WLx34PEsGWI/AAAAAAAAnSs/7t_62pbfmfoEBnkcbKTXIqz0WM8pQJHVQCLcB/s0/Screen+Shot+2017-03-05+at+3.34.43+PM.png" width="500" /></p>


The UI begins as a blank slate -- you can populate it with plots, images, and text. These appear in windows that you can drag, drop, resize, and destroy. The windows live in `envs` and the state of `envs` is stored across sessions. You can download the content of windows -- including your plots in `svg`.



> **Tip**: You can use the zoom of your browser to adjust the scale of the UI.

##### Callbacks

The python Visdom implementation supports callbacks on a window. The demo shows an example of this in the form of an editable text pad. The functionality of these callbacks allows the Visdom object to receive and react to events that happen in the frontend.

You can subscribe a window to events by adding a function to the event handlers dict for the window id you want to subscribe by calling `viz.register_event_handler(handler, win_id)` with your handler and the window id. Multiple handlers can be registered to the same window. You can remove all event handlers from a window using `viz.clear_event_handlers(win_id)`. When an event occurs to that window, your callbacks will be called on a dict containing:

 - `event_type`: one of the below event types
 - `pane_data`: all of the stored contents for that window including layout and content.
 - `eid`: the current environment id
 - `target`: the window id the event is called on

Additional parameters are defined below.

Right now three callback events are supported:

1. `Close` - Triggers when a window is closed. Returns a dict with only the aforementioned fields.
2. `KeyPress` - Triggers when a key is pressed. Contains additional parameters:
    - `key` - A string representation of the key pressed (applying state modifiers such as SHIFT)
    - `key_code` - The javascript event keycode for the pressed key (no modifiers)
3. `PropertyUpdate` - Triggers when a property is updated in Property pane
    - `propertyId` - Position in properties list
    - `value` - New property value

### Environments
<p align="center"><img align="center" src="https://user-images.githubusercontent.com/1276867/34618198-fc63976c-f20b-11e7-9c0d-060132fdb37e.png" width="300" /></p>

You can partition your visualization space with `envs`. By default, every user will have an env called `main`. New envs can be created in the UI or programmatically. The state of envs is chronically saved. Environments are able to keep entirely different pools of plots.

You can access a specific env via url: `http://localhost.com:8097/env/main`. If your server is hosted, you can share this url so others can see your visualizations too.

Environments are automatically hierarchically organized by the first `_`.

#### Selecting Environments
<p align="center"><img align="center" src="https://user-images.githubusercontent.com/1276867/34618242-261d55d4-f20c-11e7-820d-c16731248b26.png" width="300" /></p>

From the main page it is possible to toggle between different environments using the environment selector. Selecting a new environment will query the server for the plots that exist in that environment. The environment selector allows for searching and filtering for the new enironment.

#### Comparing Environments

From the main page it is possible to compare different environments using the environment selector. Selecting multiple environments in the check box will query the server for the plots with the same titles in all environments and plot them in a single plot. An additional compare legend pane is created with a number corresponding to each selected environment. Individual plots are updated with legends corresponding to "x_name" where `x` is a number corresponding with the compare legend pane and `name` is the original name in the legend.

> **Note**: The compare envs view is not robust to high throughput data, as the server is responsible for generating the compared content. Do not compare an environment that is receiving a high quantity of updates on any plot, as every update will request regenerating the comparison. If you need to compare two plots that are receiving high quantities of data, have them share the same window on a singular env.

#### Clearing Environments
You can use the eraser button to remove all of the current contents of an environment. This closes the plot windows for that environment but keeps the empty environment for new plots.

#### Managing Environments
<p align="center"><img align="center" src="https://user-images.githubusercontent.com/1276867/34618262-3bb635c8-f20c-11e7-9370-9facfde0cfb7.png" width="400" /></p>

Pressing the folder icon opens a dialog that allows you to fork or force save the current environment, or delete any of your existing environments. Use of this feature is fully described in the **State** section.

>**Env Files:**
>Your envs are loaded at initialization of the server, by default from `$HOME/.visdom/`. Custom paths can be passed as a cmd-line argument. Envs are removed by using the delete button or by deleting the corresponding `.json` file from the env dir.

### State
Once you've created a few visualizations, state is maintained. The server automatically caches your visualizations -- if you reload the page, your visualizations reappear.

<p align="center"><img align="center" src="https://lh3.googleusercontent.com/-ZKeFJfMe5S4/WLXebiNgFwI/AAAAAAAAnFI/AH2cGsf40hEWbH6UeclYQcZPS0YZbcayQCLcB/s0/env_fork_2.gif" width="400" /></p>

* **Save:** You can manually do so with the `save` button. This will serialize the env's state (to disk, in JSON), including window positions. You can save an `env` programmatically.
<br/>This is helpful for more sophisticated visualizations in which configuration is meaningful, e.g. a data-rich demo, a model training dashboard, or systematic experimentation. This also makes them easy to share and reuse.


* **Fork:** If you enter a new env name, saving will create a new env -- effectively **forking** the previous env.

> **Tip**: Fork an environment before you begin to make edits to ensure that your changes are saved seperately.

### Filter
You can use the `filter` to dynamically sift through windows present in an env -- just provide a regular expression with which to match titles of window you want to show. This can be helpful in use cases involving an env with many windows e.g. when systematically checking experimental results.

<p align="center"><img align="center" src="https://user-images.githubusercontent.com/1276867/34618118-b86cb138-f20b-11e7-834d-b7d7039313f0.png" width="300" /></p>

> **Note**: If you have saved your current view, the view will be restored after clearing the filter.
> <p align="center"><img align="center" src="https://user-images.githubusercontent.com/1276867/34849912-f0693f30-f6f1-11e7-90b6-2a39f83280e8.gif" width="500" /></p>

### Views
<p align="center"><img align="center" src="https://user-images.githubusercontent.com/1276867/34618173-e2546f40-f20b-11e7-9969-16267891fb53.png" width="300" /></p>

It is possible to manage the views simply by dragging the tops of windows around, however additional features exist to keep views organized and save common views. View management can be useful for saving and switching between multiple common organizations of your windows.

#### Saving/Deleting Views
Using the folder icon, a dialog window opens where views can be forked in the same way that envs can be. Saving a view will retain the position and sizes of all of the windows in a given environment. Views are saved in `$HOME/.visdom/view/layouts.json` in the visdom filepath.

> **Note**: Saved views are static, and editing a saved view copies that view over to the `current` view where editing can occur.

#### Re-Packing
Using the repack icon (9 boxes), visdom will attempt to pack your windows in a way that they best fit while retaining row/column ordering.

> **Note**: Due to the reliance on row/column ordering and `ReactGridLayout` the final layout might be slightly different than what might be expected. We're working on improving that experience or providing alternatives that give more fine-tuned control.

#### Reloading Views
<p align="center"><img align="center" src="https://user-images.githubusercontent.com/1276867/34621042-9c6c05f6-f215-11e7-92c7-60afe2bf7e1e.gif" width="600" /></p>

Using the view dropdown it is possible to select previously saved views, restoring the locations and sizes of all of the windows within the current environment to the places they were when that view was saved last.

## Setup

Requires Python 2.7/3

```bash
# Install Python server and client from pip
# (STABLE VERSION, NOT ALL CURRENT FEATURES ARE SUPPORTED)
pip install visdom

```

```bash
# Install visdom from source
pip install -e .
# If the above runs into issues, you can try the below
easy_install .

```

## Usage

Start the server (probably in a  `screen` or `tmux`) from the command line:

```bash
> visdom
```

Visdom now can be accessed by going to `http://localhost:8097` in your browser, or your own host address if specified.

> The `visdom` command is equivalent to running `python -m visdom.server`.

>If the above does not work, try using an SSH tunnel to your server by adding the following line to your local  `~/.ssh/config`:
```LocalForward 127.0.0.1:8097 127.0.0.1:8097```.

#### Command Line Options

The following options can be provided to the server:

1. `-port` : The port to run the server on.
2. `-hostname` : The hostname to run the server on.
3. `-base_url` : The base server url (default = /).
4. `-env_path` : The path to the serialized session to reload.
5. `-logging_level` : Logging level (default = INFO). Accepts both standard text and numeric logging values.
6. `-readonly` : Flag to start server in readonly mode.
7. `-enable_login` : Flag to setup authentication for the sever, requiring a username and password to login.
8. `-force_new_cookie` : Flag to reset the secure cookie used by the server, invalidating current login cookies.
Requires `-enable_login`.

When `-enable_login` flag is provided, the server asks user to input credentials using terminal prompt. Alternatevily,
you can setup `VISDOM_USE_ENV_CREDENTIALS` env variable, and then provide your username and password via
`VISDOM_USERNAME` and `VISDOM_PASSWORD` env variables without manually interacting with the terminal. This setup
is useful in case if you would like to launch `visdom` server from bash script, or from Jupyter notebook.
```bash
VISDOM_USERNAME=username
VISDOM_PASSWORD=password
VISDOM_USE_ENV_CREDENTIALS=1 visdom -enable_login
```
You can also use `VISDOM_COOKIE` variable to provide cookies value if the cookie file wasn't generated, or the 
flag `-force_new_cookie` was set.

#### Python example
```python
import visdom
import numpy as np
vis = visdom.Visdom()
vis.text('Hello, world!')
vis.image(np.ones((3, 10, 10)))
```

### Demos

```bash
python example/demo.py
```


## API
For a quick introduction into the capabilities of `visdom`, have a look at the `example` directory, or read the details below.

### Visdom Arguments (Python only)
The python visdom client takes a few options:
- `server`: the hostname of your visdom server (default: `'http://localhost'`)
- `port`: the port for your visdom server (default: `8097`)
- `base_url`: the base visdom server url (default: `/`)
- `env`: Default environment to plot to when no `env` is provided (default: `main`)
- `raise_exceptions`: Raise exceptions upon failure rather than printing them (default: `True` (soon))
- `log_to_filename`: If not none, log all plotting and updating events to the given file (append mode) so that they can be replayed later using `replay_log` (default: `None`)
- `use_incoming_socket`: enable use of the socket for receiving events from the web client, allowing user to register callbacks (default: `True`)
- `http_proxy_host`: Deprecated. Use Proxies argument for complete proxy support.
- `http_proxy_port`: Deprecated. Use Proxies argument for complete proxy support.
- `username`: username to use for authentication, if server started with `-enable_login` (default: `None`)
- `password`: password to use for authentication, if server started with `-enable_login` (default: `None`)
- `proxies`: Dictionary mapping protocol to the URL of the proxy (e.g. {`http`: `foo.bar:3128`}) to be used on each Request. (default: `None`)
- `offline`: Flag to run visdom in offline mode, where all requests are logged to file rather than to the server. Requires `log_to_filename` is set. In offline mode, all visdom commands that don't create or update plots will simply return `True`. (default: `False`)

Other options are either currently unused (endpoint, ipv6) or used for internal functionality.

### Basics
Visdom offers the following basic visualization functions:
- [`vis.image`](#visimage)    : image
- [`vis.images`](#visimages)   : list of images
- [`vis.text`](#vistext)     : arbitrary HTML
- [`vis.properties`](#visproperties)     : properties grid
- [`vis.audio`](#visaudio)    : audio
- [`vis.video`](#visvideo)    : videos
- [`vis.svg`](#vissvg)      : SVG object
- [`vis.matplot`](#vismatplot)  : matplotlib plot
- [`vis.save`](#vissave)     : serialize state server-side

### Plotting
We have wrapped several common plot types to make creating basic visualizations easily. These visualizations are powered by [Plotly](https://plot.ly/).

The following API is currently supported:
- [`vis.scatter`](#visscatter)  : 2D or 3D scatter plots
- [`vis.line`](#visline)     : line plots
- [`vis.stem`](#visstem)     : stem plots
- [`vis.heatmap`](#visheatmap)  : heatmap plots
- [`vis.bar`](#visbar)  : bar graphs
- [`vis.histogram`](#vishistogram) : histograms
- [`vis.boxplot`](#visboxplot)  : boxplots
- [`vis.surf`](#vissurf)     : surface plots
- [`vis.contour`](#viscontour)  : contour plots
- [`vis.quiver`](#visquiver)   : quiver plots
- [`vis.mesh`](#vismesh)     : mesh plots

### Generic Plots
Note that the server API adheres to the Plotly convention of `data` and `layout` objects, such that you can produce your own arbitrary `Plotly` visualizations:

```python
import visdom
vis = visdom.Visdom()

trace = dict(x=[1, 2, 3], y=[4, 5, 6], mode="markers+lines", type='custom',
             marker={'color': 'red', 'symbol': 104, 'size': "10"},
             text=["one", "two", "three"], name='1st Trace')
layout = dict(title="First Plot", xaxis={'title': 'x1'}, yaxis={'title': 'x2'})

vis._send({'data': [trace], 'layout': layout, 'win': 'mywin'})
```

### Others
- [`vis.close`](#visclose)    : close a window by id
- [`vis.delete_env`](#visdelete_env) : delete an environment by env_id
- [`vis.win_exists`](#viswin_exists) : check if a window already exists by id
- [`vis.get_env_list`](#visget_env_list) : get a list of all of the environments on your server
- [`vis.win_hash`](#viswin_hash): get md5 hash of window's contents
- [`vis.get_window_data`](#visget_window_data): get current data for a window
- [`vis.check_connection`](#vischeck_connection): check if the server is connected
- [`vis.replay_log`](#visreplay_log): replay the actions from the provided log file


## Details
![visdom_big](https://lh3.googleusercontent.com/-bqH9UXCw-BE/WL2UsdrrbAI/AAAAAAAAnYc/emrxwCmnrW4_CLTyyUttB0SYRJ-i4CCiQCLcB/s0/Screen+Shot+2017-03-06+at+10.51.02+AM.png"visdom_big")

### Basics

#### vis.image
This function draws an `img`. It takes as input an `CxHxW` tensor `img`
that contains the image.

The following `opts` are supported:

- `jpgquality`: JPG quality (`number` 0-100). If defined image will be saved as JPG to reduce file size. If not defined image will be saved as PNG.
- `caption`: Caption for the image
- `store_history`: Keep all images stored to the same window and attach a slider to the bottom that will let you select the image to view. You must always provide this opt when sending new images to an image with history.

> **Note** You can use alt on an image pane to view the x/y coordinates of the cursor. You can also ctrl-scroll to zoom, alt scroll to pan vertically, and alt-shift scroll to pan horizontally. Double click inside the pane to restore the image to default.


#### vis.images

This function draws a list of `images`. It takes an input `B x C x H x W` tensor or a `list of images` all of the same size. It makes a grid of images of size (B / nrow, nrow).

The following arguments and `opts` are supported:

- `nrow`: Number of images in a row
- `padding`: Padding around the image, equal padding around all 4 sides
- `opts.jpgquality`: JPG quality (`number` 0-100). If defined image will be saved as JPG to reduce file size. If not defined image will be saved as PNG.
- `opts.caption`: Caption for the image

#### vis.text
This function prints text in a  box. You can use this to embed arbitrary HTML.
It takes as input a `text` string.
No specific `opts` are currently supported.

#### vis.properties
This function shows editable properties in a pane. Properties are expected to be a List of Dicts e.g.:
```
    properties = [
        {'type': 'text', 'name': 'Text input', 'value': 'initial'},
        {'type': 'number', 'name': 'Number input', 'value': '12'},
        {'type': 'button', 'name': 'Button', 'value': 'Start'},
        {'type': 'checkbox', 'name': 'Checkbox', 'value': True},
        {'type': 'select', 'name': 'Select', 'value': 1, 'values': ['Red', 'Green', 'Blue']},
    ]
```
Supported types:
 - text: string
 - number: decimal number
 - button: button labeled with "value"
 - checkbox: boolean value rendered as a checkbox
 - select: multiple values select box
    - `value`: id of selected value (zero based)
    - `values`: list of possible values

Callback are called on property value update:
 - `event_type`: `"PropertyUpdate"`
 - `propertyId`: position in the `properties` list
 - `value`: new value

No specific `opts` are currently supported.

#### vis.audio
This function plays audio. It takes as input the filename of the audio
file or an `N` tensor containing the waveform (use an `Nx2` matrix for stereo
audio). The function does not support any plot-specific `opts`.

The following `opts` are supported:

- `opts.sample_frequency`: sample frequency (`integer` > 0; default = 44100)

Known issue: Visdom uses scipy to convert tensor inputs to wave files. Some
versions of Chrome are known not to play these wave files (Firefox and Safari work fine).

#### vis.video
This function plays a video. It takes as input the filename of the video
`videofile` or a `LxHxWxC`-sized
`tensor` containing all the frames of the video as input. The
function does not support any plot-specific `opts`.

The following `opts` are supported:

- `opts.fps`: FPS for the video (`integer` > 0; default = 25)

Note: Using `tensor` input requires that ffmpeg is installed and working.
Your ability to play video may depend on the browser you use: your browser has
to support the Theano codec in an OGG container (Chrome supports this).

#### vis.svg
This function draws an SVG object. It takes as input a SVG string `svgstr` or
the name of an SVG file `svgfile`. The function does not support any specific
`opts`.

#### vis.matplot
This function draws a Matplotlib `plot`. The function supports
one plot-specific option: `resizable`.

> **Note** When set to `True` the plot is resized with the
pane. You need `beautifulsoup4` and `lxml`
packages installed to use this option.

> **Note**: `matplot` is not rendered using the same backend as plotly plots, and is somewhat less efficient. Using too many matplot windows may degrade visdom performance.

#### vis.plotlyplot

This function draws a Plotly `Figure` object. It does not explicitly take options as it assumes you have already explicitly configured the figure's `layout`.

> **Note** You must have the `plotly` Python package installed to use this function. It can typically be installed by running `pip install plotly`.
<<<<<<< HEAD
=======

#### vis.embeddings

This function visualizes a collection of features using the [Barnes-Hut t-SNE algorithm](https://github.com/lvdmaaten/bhtsne).

The function accepts the following arguments:
- `features`: a list of tensors
- `labels`: a list of corresponding labels for the tensors provided for `features`
- `data_getter=fn`: (optional) a function that takes as a parameter an index into the features array and returns a summary representation of the tensor. If this is set, `data_type` must also be set.
- `data_type=str`: (optional) currently the only acceptable value here is `"html"`

We currently assume that there are no more than 10 unique labels, in the future we hope to provide a colormap in opts for other cases.

From the UI you can also draw a lasso around a subset of features. This will rerun the t-SNE visualization on the selected subset.
>>>>>>> beb9fa94

#### vis.save
This function saves the `envs` that are alive on the visdom server. It takes input a list of env ids to be saved.

### Plotting
Further details on the wrapped plotting functions are given below.

The exact inputs into the plotting functions vary, although most of them take as input a tensor `X` than contains the data and an (optional) tensor `Y` that contains optional data variables (such as labels or timestamps). All plotting functions take as input an optional `win` that can be used to plot into a specific window; each plotting function also returns the `win` of the window it plotted in. One can also specify the `env`  to which the visualization should be added.

#### vis.scatter

This function draws a 2D or 3D scatter plot. It takes as input an `Nx2` or
`Nx3` tensor `X` that specifies the locations of the `N` points in the
scatter plot. An optional `N` tensor `Y` containing discrete labels that
range between `1` and `K` can be specified as well -- the labels will be
reflected in the colors of the markers.

`update` can be used to efficiently update the data of an existing plot. Use `'append'` to append data, `'replace'` to use new data, or `'remove'` to remove the trace specified by `name`.
Using `update='append'` will create a plot if it doesn't exist and append to the existing plot otherwise.
If updating a single trace, use `name` to specify the name of the trace to be updated. Update data that is all NaN is ignored (can be used for masking update).


The following `opts` are supported:

- `opts.markersymbol`: marker symbol (`string`; default = `'dot'`)
- `opts.markersize`  : marker size (`number`; default = `'10'`)
- `opts.markercolor` : color per marker. (`torch.*Tensor`; default = `nil`)
- `opts.legend`      : `table` containing legend names
- `opts.textlabels`  : text label for each point (`list`: default = `None`)
- `opts.layoutopts`  : dict of any additional options that the graph backend accepts for a layout. For example `layoutopts = {'plotly': {'legend': {'x':0, 'y':0}}}`.
- `opts.traceopts`   : dict mapping trace names or indices to dicts of additional options that the graph backend accepts. For example `traceopts = {'plotly': {'myTrace': {'mode': 'markers'}}}`.
- `opts.webgl`       : use WebGL for plotting (`boolean`; default = `false`). It is faster if a plot contains too many points. Use sparingly as browsers won't allow more than a couple of WebGL contexts on a single page.

`opts.markercolor` is a Tensor with Integer values. The tensor can be of size `N` or `N x 3` or `K` or `K x 3`.

- Tensor of size `N`: Single intensity value per data point. 0 = black, 255 = red
- Tensor of size `N x 3`: Red, Green and Blue intensities per data point. 0,0,0 = black, 255,255,255 = white
- Tensor of size `K` and `K x 3`: Instead of having a unique color per data point, the same color is shared for all points of a particular label.


#### vis.line
This function draws a line plot. It takes as input an `N` or `NxM` tensor
`Y` that specifies the values of the `M` lines (that connect `N` points)
to plot. It also takes an optional `X` tensor that specifies the
corresponding x-axis values; `X` can be an `N` tensor (in which case all
lines will share the same x-axis values) or have the same size as `Y`.

`update` can be used to efficiently update the data of an existing plot. Use 'append' to append data, 'replace' to use new data, or 'remove' to remove the trace specified by `name`. If updating a single trace, use `name` to specify the name of the trace to be updated. Update data that is all NaN is ignored (can be used for masking update).

The following `opts` are supported:

- `opts.fillarea`    : fill area below line (`boolean`)
- `opts.markers`     : show markers (`boolean`; default = `false`)
- `opts.markersymbol`: marker symbol (`string`; default = `'dot'`)
- `opts.markersize`  : marker size (`number`; default = `'10'`)
- `opts.linecolor`   : line colors (`np.array`; default = None)
- `opts.dash`        : line dash type for each line (`np.array`; default = 'solid'), one of `solid`, `dash`, `dashdot` or `dash`, size should match number of lines being drawn
- `opts.legend`      : `table` containing legend names
- `opts.layoutopts`  : `dict` of any additional options that the graph backend accepts for a layout. For example `layoutopts = {'plotly': {'legend': {'x':0, 'y':0}}}`.
- `opts.traceopts`   : `dict` mapping trace names or indices to `dict`s of additional options that plot.ly accepts for a trace.
- `opts.webgl`       : use WebGL for plotting (`boolean`; default = `false`). It is faster if a plot contains too many points. Use sparingly as browsers won't allow more than a couple of WebGL contexts on a single page.


#### vis.stem
This function draws a stem plot. It takes as input an `N` or `NxM` tensor
`X` that specifies the values of the `N` points in the `M` time series.
An optional `N` or `NxM` tensor `Y` containing timestamps can be specified
as well; if `Y` is an `N` tensor then all `M` time series are assumed to
have the same timestamps.

The following `opts` are supported:

- `opts.colormap`: colormap (`string`; default = `'Viridis'`)
- `opts.legend`  : `table` containing legend names
- `opts.layoutopts`  : `dict` of any additional options that the graph backend accepts for a layout. For example `layoutopts = {'plotly': {'legend': {'x':0, 'y':0}}}`.

#### vis.heatmap
This function draws a heatmap. It takes as input an `NxM` tensor `X` that
specifies the value at each location in the heatmap.

The following `opts` are supported:

- `opts.colormap`   : colormap (`string`; default = `'Viridis'`)
- `opts.xmin`       : clip minimum value (`number`; default = `X:min()`)
- `opts.xmax`       : clip maximum value (`number`; default = `X:max()`)
- `opts.columnnames`: `table` containing x-axis labels
- `opts.rownames`   : `table` containing y-axis labels
- `opts.layoutopts` : `dict` of any additional options that the graph backend accepts for a layout. For example `layoutopts = {'plotly': {'legend': {'x':0, 'y':0}}}`.
- `opts.nancolor`   : color for plotting `NaN`s. If this is `None`, `NaN`s will be plotted as transparent. (`string`; default = `None`)

#### vis.bar
This function draws a regular, stacked, or grouped bar plot. It takes as
input an `N` or `NxM` tensor `X` that specifies the height of each of the
bars. If `X` contains `M` columns, the values corresponding to each row
are either stacked or grouped (depending on how `opts.stacked` is
set). In addition to `X`, an (optional) `N` tensor `Y` can be specified
that contains the corresponding x-axis values.

The following plot-specific `opts` are currently supported:

- `opts.rownames`: `table` containing x-axis labels
- `opts.stacked`    : stack multiple columns in `X`
- `opts.legend`     : `table` containing legend labels
- `opts.layoutopts`  : `dict` of any additional options that the graph backend accepts for a layout. For example `layoutopts = {'plotly': {'legend': {'x':0, 'y':0}}}`.

#### vis.histogram
This function draws a histogram of the specified data. It takes as input
an `N` tensor `X` that specifies the data of which to construct the
histogram.

The following plot-specific `opts` are currently supported:

- `opts.numbins`: number of bins (`number`; default = 30)
- `opts.layoutopts`  : `dict` of any additional options that the graph backend accepts for a layout. For example `layoutopts = {'plotly': {'legend': {'x':0, 'y':0}}}`.

#### vis.boxplot
This function draws boxplots of the specified data. It takes as input
an `N` or an `NxM` tensor `X` that specifies the `N` data values of which
to construct the `M` boxplots.

The following plot-specific `opts` are currently supported:

- `opts.legend`: labels for each of the columns in `X`
- `opts.layoutopts`  : `dict` of any additional options that the graph backend accepts for a layout. For example `layoutopts = {'plotly': {'legend': {'x':0, 'y':0}}}`.

#### vis.surf
This function draws a surface plot. It takes as input an `NxM` tensor `X`
that specifies the value at each location in the surface plot.

The following `opts` are supported:

- `opts.colormap`: colormap (`string`; default = `'Viridis'`)
- `opts.xmin`    : clip minimum value (`number`; default = `X:min()`)
- `opts.xmax`    : clip maximum value (`number`; default = `X:max()`)
- `opts.layoutopts`  : `dict` of any additional options that the graph backend accepts for a layout. For example `layoutopts = {'plotly': {'legend': {'x':0, 'y':0}}}`.

#### vis.contour
This function draws a contour plot. It takes as input an `NxM` tensor `X`
that specifies the value at each location in the contour plot.

The following `opts` are supported:

- `opts.colormap`: colormap (`string`; default = `'Viridis'`)
- `opts.xmin`    : clip minimum value (`number`; default = `X:min()`)
- `opts.xmax`    : clip maximum value (`number`; default = `X:max()`)
- `opts.layoutopts`  : `dict` of any additional options that the graph backend accepts for a layout. For example `layoutopts = {'plotly': {'legend': {'x':0, 'y':0}}}`.

#### vis.quiver
This function draws a quiver plot in which the direction and length of the
arrows is determined by the `NxM` tensors `X` and `Y`. Two optional `NxM`
tensors `gridX` and `gridY` can be provided that specify the offsets of
the arrows; by default, the arrows will be done on a regular grid.

The following `opts` are supported:

- `opts.normalize`:  length of longest arrows (`number`)
- `opts.arrowheads`: show arrow heads (`boolean`; default = `true`)
- `opts.layoutopts`  : `dict` of any additional options that the graph backend accepts for a layout. For example `layoutopts = {'plotly': {'legend': {'x':0, 'y':0}}}`.

#### vis.mesh
This function draws a mesh plot from a set of vertices defined in an
`Nx2` or `Nx3` matrix `X`, and polygons defined in an optional `Mx2` or
`Mx3` matrix `Y`.

The following `opts` are supported:

- `opts.color`: color (`string`)
- `opts.opacity`: opacity of polygons (`number` between 0 and 1)
- `opts.layoutopts`  : `dict` of any additional options that the graph backend accepts for a layout. For example `layoutopts = {'plotly': {'legend': {'x':0, 'y':0}}}`.

### Customizing plots

The plotting functions take an optional `opts` table as input that can be used to change (generic or plot-specific) properties of the plots. All input arguments are specified in a single table; the input arguments are matches based on the keys they have in the input table.

The following `opts` are generic in the sense that they are the same for all visualizations (except `plot.image`, `plot.text`, `plot.video`, and `plot.audio`):

- `opts.title`       : figure title
- `opts.width`       : figure width
- `opts.height`      : figure height
- `opts.showlegend`  : show legend (`true` or `false`)
- `opts.xtype`       : type of x-axis (`'linear'` or `'log'`)
- `opts.xlabel`      : label of x-axis
- `opts.xtick`       : show ticks on x-axis (`boolean`)
- `opts.xtickmin`    : first tick on x-axis (`number`)
- `opts.xtickmax`    : last tick on x-axis (`number`)
- `opts.xtickvals`   : locations of ticks on x-axis (`table` of `number`s)
- `opts.xticklabels` : ticks labels on x-axis (`table` of `string`s)
- `opts.xtickstep`   : distances between ticks on x-axis (`number`)
- `opts.xtickfont`   : font for x-axis labels (dict of [font information](https://plot.ly/javascript/reference/#layout-font))
- `opts.ytype`       : type of y-axis (`'linear'` or `'log'`)
- `opts.ylabel`      : label of y-axis
- `opts.ytick`       : show ticks on y-axis (`boolean`)
- `opts.ytickmin`    : first tick on y-axis (`number`)
- `opts.ytickmax`    : last tick on y-axis (`number`)
- `opts.ytickvals`   : locations of ticks on y-axis (`table` of `number`s)
- `opts.yticklabels` : ticks labels on y-axis (`table` of `string`s)
- `opts.ytickstep`   : distances between ticks on y-axis (`number`)
- `opts.ytickfont`   : font for y-axis labels (dict of [font information](https://plot.ly/javascript/reference/#layout-font))
- `opts.marginleft`  : left margin (in pixels)
- `opts.marginright` : right margin (in pixels)
- `opts.margintop`   : top margin (in pixels)
- `opts.marginbottom`: bottom margin (in pixels)

The other options are visualization-specific, and are described in the
documentation of the functions.

### Others

#### vis.close

This function closes a specific window. It takes input window id `win` and environment id `eid`. Use `win` as `None` to close all windows in an environment.

#### vis.delete_env

This function deletes a specified env entirely. It takes env id `eid` as input.

> **Note**: `delete_env` is deletes all data for an environment and is IRREVERSIBLE. Do not use unless you absolutely want to remove an environment.


#### vis.fork_env

This function forks an environment, similiar to the UI feature.

Arguments:
- `prev_eid`: Environment ID that we want to fork.
- `eid`: New Environment ID that will be created with the fork.

> **Note**: `fork_env` an exception will occur if an env that doesn't exist is forked.

#### vis.win_exists

This function returns a bool indicating whether or not a window `win` exists on the server already. Returns None if something went wrong.

Optional arguments:
- `env`: Environment to search for the window in. Default is `None`.

#### vis.get_env_list

This function returns a list of all of the environments on the server at the time of calling. It takes no arguments.

#### vis.win_hash

This function returns md5 hash of the contents of a window `win` if it exists on the server. Returns None otherwise.

Optional arguments:
- `env` : Environment to search for the window in. Default is `None`.


#### vis.get_window_data
This function returns the window data for the given window. Returns data for all windows in an env if win is None.

Arguments:
- `env`: Environment to search for the window in.
- `win`: Window to return data for. Set to `None` to retrieve all the windows in an environment.

#### vis.check_connection

This function returns a bool indicating whether or not the server is connected. It accepts an optional argument `timeout_seconds` for a number of seconds to wait for the server to come up.

#### vis.replay_log
This function takes the contents of a visdom log and replays them to the current server to restore a state or handle any missing entries.

Arguments:
- `log_filename`: log file to replay the contents of.

## License
visdom is Creative Commons Attribution-NonCommercial 4.0 International Public licensed, as found in the LICENSE file.

## Note on Lua Torch Support
Support for Lua Torch was deprecated following `v0.1.8.4`. If you'd like to use torch support, you'll need to download that release. You can follow the usage instructions there, but it is no longer officially supported.

## Contributing
See guidelines for contributing [here.](./CONTRIBUTING.md)

## Acknowledgments
Visdom was inspired by tools like [display](https://github.com/szym/display) and relies on [Plotly](https://plot.ly/) as a plotting front-end.<|MERGE_RESOLUTION|>--- conflicted
+++ resolved
@@ -197,7 +197,7 @@
 VISDOM_PASSWORD=password
 VISDOM_USE_ENV_CREDENTIALS=1 visdom -enable_login
 ```
-You can also use `VISDOM_COOKIE` variable to provide cookies value if the cookie file wasn't generated, or the 
+You can also use `VISDOM_COOKIE` variable to provide cookies value if the cookie file wasn't generated, or the
 flag `-force_new_cookie` was set.
 
 #### Python example
@@ -398,8 +398,6 @@
 This function draws a Plotly `Figure` object. It does not explicitly take options as it assumes you have already explicitly configured the figure's `layout`.
 
 > **Note** You must have the `plotly` Python package installed to use this function. It can typically be installed by running `pip install plotly`.
-<<<<<<< HEAD
-=======
 
 #### vis.embeddings
 
@@ -414,7 +412,6 @@
 We currently assume that there are no more than 10 unique labels, in the future we hope to provide a colormap in opts for other cases.
 
 From the UI you can also draw a lasso around a subset of features. This will rerun the t-SNE visualization on the selected subset.
->>>>>>> beb9fa94
 
 #### vis.save
 This function saves the `envs` that are alive on the visdom server. It takes input a list of env ids to be saved.
