--- conflicted
+++ resolved
@@ -288,10 +288,7 @@
     SCHEMAS['venv'] = 'file'
     SCHEMAS['file'] = 'file'
 
-<<<<<<< HEAD
-=======
-
->>>>>>> cb5cb9f1
+
     '''
     One file per env
     '''
@@ -372,13 +369,10 @@
 
 
 
-<<<<<<< HEAD
-=======
 
 import os,shutil
 import glob
 
->>>>>>> cb5cb9f1
 @dset(STORES,'JPW')
 @dset(STORES,'OneJsonPerWindow')
 @dset(STORES)
@@ -410,8 +404,6 @@
     def legacy_load_state(self, state, env_path, LazyEnvData):
         pass
 
-<<<<<<< HEAD
-=======
 
     @staticmethod
     def path_is_parent(parent_path, child_path):
@@ -426,7 +418,6 @@
         # Compare the common path of the parent and child path with the common path of just the parent path. Using the commonpath method on just the parent path will regularise the path name in the same way as the comparison that deals with both paths, removing any trailing path separator
         return os.path.commonpath([parent_path]) == os.path.commonpath([parent_path, child_path])
 
->>>>>>> cb5cb9f1
     @classmethod
     def safe_rm_path(cls, tree,typ):
         par = cls.managed_dir
@@ -706,12 +697,7 @@
 # LCP = LazyContainerPrototype
 # import pdb; pdb.set_trace()
 
-<<<<<<< HEAD
-
-def get_led_cls(sel_store):
-=======
 def get_led_cls(sel_store, env_path):
->>>>>>> cb5cb9f1
     '''
     LED stands for LazyEnvData
     '''
@@ -802,13 +788,9 @@
             if issubclass(self.store, SimpleWindowJsonStorage):
                 root = {None: self}
                 env = self.store.lazy_read_file_xt( self.tree, root, None, self.schema)
-<<<<<<< HEAD
-                self._raw_dict = env._raw_dict
-=======
                 # self._raw_dict = env._raw_dict
                 self._set_raw_dict(env._raw_dict)
                 # self._raw_dict.update(env._raw_dict)
->>>>>>> cb5cb9f1
             elif issubclass(self.store,SimpleJsonStorage):
                 '''
                 One file per env caching scheme
@@ -816,24 +798,16 @@
                 if self.schema == 'vstate':
                     pass
                 elif self.schema == 'file':
-<<<<<<< HEAD
-                    self._raw_dict = v =  self.store.lazy_read_env_from_file(self.tree, self._raw_dict, None)
-=======
                     v =  self.store.lazy_read_env_from_file(self.tree, self._raw_dict, None)
                     # self._raw_dict = v
                     self._set_raw_dict(v)
                     # self._raw_dict.update(v)
->>>>>>> cb5cb9f1
                 else:
                     raise NotImplementedError(self.schema,self.store)
             else:
                 raise NotImplementedError(self.store)
 
-<<<<<<< HEAD
-
-=======
         # import pdb; pdb.set_trace()
->>>>>>> cb5cb9f1
         lazy_load_data = lazy_load_children
 
         def save_children(self):
@@ -901,15 +875,9 @@
         LCC = LazyContainerCurrent
         def __init__(self, tree):
             super().__init__(tree, self.schema, None)
-<<<<<<< HEAD
-
-
-
-=======
-
-
-
->>>>>>> cb5cb9f1
+
+
+
     return LazyEnvData
 
 
@@ -944,11 +912,7 @@
                  user_credential=None, use_frontend_client_polling=False,
                  eager_data_loading=False, cache_type=None):
         if cache_type is None: cache_type = DEFAULT_CACHE_TYPE
-<<<<<<< HEAD
-        self.LED = get_led_cls(cache_type)
-=======
         self.LED = get_led_cls(cache_type, env_path)
->>>>>>> cb5cb9f1
         # self.LED = LED
         self.eager_data_loading = eager_data_loading
         self.env_path = env_path
