# Copyright 2017-present, Facebook, Inc.
# All rights reserved.
#
# This source code is licensed under the license found in the
# LICENSE file in the root directory of this source tree.

"""Server"""

from __future__ import absolute_import
from __future__ import division
from __future__ import print_function
from __future__ import unicode_literals

import argparse
import copy
import getpass
import hashlib
import inspect
import json
import jsonpatch
import logging
import math
import os
import time
import traceback
import uuid
import warnings
from os.path import expanduser
from collections import OrderedDict
try:
    from collections.abc import Mapping, Sequence
except ImportError:
    from collections import Mapping, Sequence
from six import string_types

import visdom
from zmq.eventloop import ioloop
ioloop.install()  # Needs to happen before any tornado imports!

import tornado.ioloop     # noqa E402: gotta install ioloop first
import tornado.web        # noqa E402: gotta install ioloop first
import tornado.websocket  # noqa E402: gotta install ioloop first
import tornado.escape     # noqa E402: gotta install ioloop first

LAYOUT_FILE = 'layouts.json'
DEFAULT_ENV_PATH = '%s/.visdom/' % expanduser("~")
DEFAULT_PORT = 8097
DEFAULT_HOSTNAME = "localhost"
DEFAULT_BASE_URL = "/"

here = os.path.abspath(os.path.dirname(__file__))
COMPACT_SEPARATORS = (',', ':')

_seen_warnings = set()

MAX_SOCKET_WAIT = 15


def warn_once(msg, warningtype=None):
    """
    Raise a warning, but only once.
    :param str msg: Message to display
    :param Warning warningtype: Type of warning, e.g. DeprecationWarning
    """
    global _seen_warnings
    if msg not in _seen_warnings:
        _seen_warnings.add(msg)
        warnings.warn(msg, warningtype, stacklevel=2)


def check_auth(f):
    def _check_auth(self, *args, **kwargs):
        self.last_access = time.time()
        if self.login_enabled and not self.current_user:
            self.set_status(400)
            return
        f(self, *args, **kwargs)
    return _check_auth


def get_rand_id():
    return str(uuid.uuid4())


def ensure_dir_exists(path):
    """Make sure the parent dir exists for path so we can write a file."""
    try:
        os.makedirs(os.path.dirname(path))
    except OSError as e1:
        assert e1.errno == 17  # errno.EEXIST
        pass


def get_path(filename):
    """Get the path to an asset."""
    cwd = os.path.dirname(
        os.path.abspath(inspect.getfile(inspect.currentframe())))
    return os.path.join(cwd, filename)


def escape_eid(eid):
    """Replace slashes with underscores, to avoid recognizing them
    as directories.
    """

    return eid.replace('/', '_')


def extract_eid(args):
    """Extract eid from args. If eid does not exist in args,
    it returns 'main'."""

    eid = 'main' if args.get('eid') is None else args.get('eid')
    return escape_eid(eid)


def set_cookie():
    """Create cookie secret key for authentication"""
    cookie_secret = input("Please input your cookie secret key here: ")
    with open(DEFAULT_ENV_PATH + "COOKIE_SECRET", "w") as cookie_file:
        cookie_file.write(cookie_secret)


def hash_password(password):
    """Hashing Password with SHA-256"""
    return hashlib.sha256(password.encode("utf-8")).hexdigest()


tornado_settings = {
    "autoescape": None,
    "debug": "/dbg/" in __file__,
    "static_path": get_path('static'),
    "template_path": get_path('static'),
    "compiled_template_cache": False
}


def serialize_env(state, eids, env_path=DEFAULT_ENV_PATH):
    env_ids = [i for i in eids if i in state]
    if env_path is not None:
        for env_id in env_ids:
            env_path_file = os.path.join(env_path, "{0}.json".format(env_id))
            with open(env_path_file, 'w') as fn:
                fn.write(json.dumps(state[env_id]))
    return env_ids


def serialize_all(state, env_path=DEFAULT_ENV_PATH):
    serialize_env(state, list(state.keys()), env_path=env_path)


class Application(tornado.web.Application):
    def __init__(self, port=DEFAULT_PORT, base_url='',
                 env_path=DEFAULT_ENV_PATH, readonly=False,
                 user_credential=None, use_frontend_client_polling=False):
        self.env_path = env_path
        self.state = self.load_state()
        self.layouts = self.load_layouts()
        self.subs = {}
        self.sources = {}
        self.port = port
        self.base_url = base_url
        self.readonly = readonly
        self.user_credential = user_credential
        self.login_enabled = False
        self.last_access = time.time()
        self.wrap_socket = use_frontend_client_polling

        if user_credential:
            self.login_enabled = True
            with open(DEFAULT_ENV_PATH + "COOKIE_SECRET", "r") as fn:
                tornado_settings["cookie_secret"] = fn.read()

        tornado_settings['static_url_prefix'] = self.base_url + "/static/"
        handlers = [
            (r"%s/events" % self.base_url, PostHandler, {'app': self}),
            (r"%s/update" % self.base_url, UpdateHandler, {'app': self}),
            (r"%s/close" % self.base_url, CloseHandler, {'app': self}),
            (r"%s/socket" % self.base_url, SocketHandler, {'app': self}),
            (r"%s/socket_wrap" % self.base_url, SocketWrap, {'app': self}),
            (r"%s/vis_socket" % self.base_url,
                VisSocketHandler, {'app': self}),
            (r"%s/env/(.*)" % self.base_url, EnvHandler, {'app': self}),
            (r"%s/compare/(.*)" % self.base_url,
                CompareHandler, {'app': self}),
            (r"%s/save" % self.base_url, SaveHandler, {'app': self}),
            (r"%s/error/(.*)" % self.base_url, ErrorHandler, {'app': self}),
            (r"%s/win_exists" % self.base_url, ExistsHandler, {'app': self}),
            (r"%s/win_data" % self.base_url, DataHandler, {'app': self}),
            (r"%s/delete_env" % self.base_url,
                DeleteEnvHandler, {'app': self}),
            (r"%s/win_hash" % self.base_url, HashHandler, {'app': self}),
            (r"%s/env_state" % self.base_url, EnvStateHandler, {'app': self}),
            (r"%s/fork_env" % self.base_url, ForkEnvHandler, {'app': self}),
            (r"%s(.*)" % self.base_url, IndexHandler, {'app': self}),
        ]
        super(Application, self).__init__(handlers, **tornado_settings)

    def get_last_access(self):
        if len(self.subs) > 0 or len(self.sources) > 0:
            # update the last access time to now, as someone
            # is currently connected to the server
            self.last_access = time.time()
        return self.last_access

    def save_layouts(self):
        if self.env_path is None:
            warn_once(
                'Saving and loading to disk has no effect when running with '
                'env_path=None.'
            )
            return
        layout_filepath = os.path.join(self.env_path, 'view', LAYOUT_FILE)
        with open(layout_filepath, 'w') as fn:
            fn.write(self.layouts)

    def load_layouts(self):
        if self.env_path is None:
            warn_once(
                'Saving and loading to disk has no effect when running with '
                'env_path=None.'
            )
            return ""
        layout_filepath = os.path.join(self.env_path, 'view', LAYOUT_FILE)
        ensure_dir_exists(layout_filepath)
        if os.path.isfile(layout_filepath):
            with open(layout_filepath, 'r') as fn:
                return fn.read()
        else:
            return ""

    def load_state(self):
        state = {}
        env_path = self.env_path
        if env_path is None:
            warn_once(
                'Saving and loading to disk has no effect when running with '
                'env_path=None.'
            )
            return {'main': {'jsons': {}, 'reload': {}}}
        ensure_dir_exists(env_path)
        env_jsons = [i for i in os.listdir(env_path) if '.json' in i]

        for env_json in env_jsons:
            env_path_file = os.path.join(env_path, env_json)
            try:
                with open(env_path_file, 'r') as fn:
                    env_data = tornado.escape.json_decode(fn.read())
            except Exception as e:
                logging.warn(
                    "Failed loading environment json: {} - {}".format(
                        env_path_file, repr(e)))
                continue

            eid = env_json.replace('.json', '')
            state[eid] = {'jsons': env_data['jsons'],
                               'reload': env_data['reload']}

        if 'main' not in state and 'main.json' not in env_jsons:
            state['main'] = {'jsons': {}, 'reload': {}}
            serialize_env(state, ['main'], env_path=self.env_path)

        return state


def broadcast_envs(handler, target_subs=None):
    if target_subs is None:
        target_subs = handler.subs.values()
    for sub in target_subs:
        sub.write_message(json.dumps(
            {'command': 'env_update', 'data': list(handler.state.keys())}
        ))


def send_to_sources(handler, msg):
    target_sources = handler.sources.values()
    for source in target_sources:
        source.write_message(json.dumps(msg))


class BaseWebSocketHandler(tornado.websocket.WebSocketHandler):
    def get_current_user(self):
        """
        This method determines the self.current_user
        based the value of cookies that set in POST method
        at IndexHandler by self.set_secure_cookie
        """
        try:
            return self.get_secure_cookie("user_password")
        except Exception:  # Not using secure cookies
            return None


class VisSocketHandler(BaseWebSocketHandler):
    def initialize(self, app):
        self.state = app.state
        self.subs = app.subs
        self.sources = app.sources
        self.port = app.port
        self.env_path = app.env_path
        self.login_enabled = app.login_enabled

    def check_origin(self, origin):
        return True

    def open(self):
        if self.login_enabled and not self.current_user:
            self.close()
            return
        self.sid = str(hex(int(time.time() * 10000000))[2:])
        if self not in list(self.sources.values()):
            self.eid = 'main'
            self.sources[self.sid] = self
        logging.info('Opened visdom socket from ip: {}'.format(
            self.request.remote_ip))

        self.write_message(
            json.dumps({'command': 'alive', 'data': 'vis_alive'}))

    def on_message(self, message):
        logging.info('from visdom client: {}'.format(message))
        msg = tornado.escape.json_decode(tornado.escape.to_basestring(message))

        cmd = msg.get('cmd')
        if cmd == 'echo':
            for sub in self.sources.values():
                sub.write_message(json.dumps(msg))

    def on_close(self):
        if self in list(self.sources.values()):
            self.sources.pop(self.sid, None)


class SocketHandler(BaseWebSocketHandler):
    def initialize(self, app):
        self.port = app.port
        self.env_path = app.env_path
        self.app = app
        self.state = app.state
        self.subs = app.subs
        self.sources = app.sources
        self.broadcast_layouts()
        self.readonly = app.readonly
        self.login_enabled = app.login_enabled

    def check_origin(self, origin):
        return True

    def broadcast_layouts(self, target_subs=None):
        if target_subs is None:
            target_subs = self.subs.values()
        for sub in target_subs:
            sub.write_message(json.dumps(
                {'command': 'layout_update', 'data': self.app.layouts}
            ))

    def open(self):
        if self.login_enabled and not self.current_user:
            print("AUTH Failed in SocketHandler")
            self.close()
            return
        self.sid = get_rand_id()
        if self not in list(self.subs.values()):
            self.eid = 'main'
            self.subs[self.sid] = self
        logging.info(
            'Opened new socket from ip: {}'.format(self.request.remote_ip))

        self.write_message(
            json.dumps({'command': 'register', 'data': self.sid,
                        'readonly': self.readonly}))
        self.broadcast_layouts([self])
        broadcast_envs(self, [self])

    def on_message(self, message):
        logging.info('from web client: {}'.format(message))
        msg = tornado.escape.json_decode(tornado.escape.to_basestring(message))

        cmd = msg.get('cmd')

        if self.readonly:
            return

        if cmd == 'close':
            if 'data' in msg and 'eid' in msg:
                logging.info('closing window {}'.format(msg['data']))
                p_data = self.state[msg['eid']]['jsons'].pop(msg['data'], None)
                event = {
                    'event_type': 'close',
                    'target': msg['data'],
                    'eid': msg['eid'],
                    'pane_data': p_data,
                }
                send_to_sources(self, event)
        elif cmd == 'save':
            # save localStorage window metadata
            if 'data' in msg and 'eid' in msg:
                msg['eid'] = escape_eid(msg['eid'])
                self.state[msg['eid']] = \
                    copy.deepcopy(self.state[msg['prev_eid']])
                self.state[msg['eid']]['reload'] = msg['data']
                self.eid = msg['eid']
                serialize_env(self.state, [self.eid], env_path=self.env_path)
        elif cmd == 'delete_env':
            if 'eid' in msg:
                logging.info('closing environment {}'.format(msg['eid']))
                del self.state[msg['eid']]
                if self.env_path is not None:
                    p = os.path.join(
                        self.env_path,
                        "{0}.json".format(msg['eid'])
                    )
                    os.remove(p)
                broadcast_envs(self)
        elif cmd == 'save_layouts':
            if 'data' in msg:
                self.app.layouts = msg.get('data')
                self.app.save_layouts()
                self.broadcast_layouts()
        elif cmd == 'forward_to_vis':
            packet = msg.get('data')
            environment = self.state[packet['eid']]
            packet['pane_data'] = environment['jsons'][packet['target']]
            send_to_sources(self, msg.get('data'))
        elif cmd == 'layout_item_update':
            eid = msg.get('eid')
            win = msg.get('win')
            self.state[eid]['reload'][win] = msg.get('data')

    def on_close(self):
        if self in list(self.subs.values()):
            self.subs.pop(self.sid, None)


# TODO condense some of the functionality between this class and the
# original SocketHandler class
class ClientSocketWrapper():
    """
    Wraps all of the socket actions in regular request handling, thus
    allowing all of the same information to be sent via a polling interface
    """
    def __init__(self, app):
        self.port = app.port
        self.env_path = app.env_path
        self.app = app
        self.state = app.state
        self.subs = app.subs
        self.sources = app.sources
        self.readonly = app.readonly
        self.login_enabled = app.login_enabled
        self.messages = []
        self.last_read_time = time.time()
        self.open()
        try:
            if not self.app.socket_wrap_monitor.is_running():
                self.app.socket_wrap_monitor.start()
        except AttributeError:
            self.app.socket_wrap_monitor = tornado.ioloop.PeriodicCallback(
                self.socket_wrap_monitor_thread, 15000
            )
            self.app.socket_wrap_monitor.start()

    def socket_wrap_monitor_thread(self):
        if len(self.subs) > 0:
            for sub in list(self.subs.values()):
                if time.time() - sub.last_read_time > MAX_SOCKET_WAIT:
                    sub.close()
        else:
            self.app.socket_wrap_monitor.stop()

    def broadcast_layouts(self, target_subs=None):
        if target_subs is None:
            target_subs = self.subs.values()
        for sub in target_subs:
            sub.write_message(json.dumps(
                {'command': 'layout_update', 'data': self.app.layouts}
            ))

    def open(self):
        if self.login_enabled and not self.current_user:
            print("AUTH Failed in SocketHandler")
            self.close()
            return
        self.sid = get_rand_id()
        if self not in list(self.subs.values()):
            self.eid = 'main'
            self.subs[self.sid] = self
        logging.info('Mocking new socket: {}'.format(self.sid))

        self.write_message(
            json.dumps({'command': 'register', 'data': self.sid,
                        'readonly': self.readonly}))
        self.broadcast_layouts([self])
        broadcast_envs(self, [self])

    def on_message(self, message):
        logging.info('from web client: {}'.format(message))
        msg = tornado.escape.json_decode(tornado.escape.to_basestring(message))

        cmd = msg.get('cmd')

        if self.readonly:
            return

        if cmd == 'close':
            if 'data' in msg and 'eid' in msg:
                logging.info('closing window {}'.format(msg['data']))
                p_data = self.state[msg['eid']]['jsons'].pop(msg['data'], None)
                event = {
                    'event_type': 'close',
                    'target': msg['data'],
                    'eid': msg['eid'],
                    'pane_data': p_data,
                }
                send_to_sources(self, event)
        elif cmd == 'save':
            # save localStorage window metadata
            if 'data' in msg and 'eid' in msg:
                msg['eid'] = escape_eid(msg['eid'])
                self.state[msg['eid']] = \
                    copy.deepcopy(self.state[msg['prev_eid']])
                self.state[msg['eid']]['reload'] = msg['data']
                self.eid = msg['eid']
                serialize_env(self.state, [self.eid], env_path=self.env_path)
        elif cmd == 'delete_env':
            if 'eid' in msg:
                logging.info('closing environment {}'.format(msg['eid']))
                del self.state[msg['eid']]
                if self.env_path is not None:
                    p = os.path.join(
                        self.env_path,
                        "{0}.json".format(msg['eid'])
                    )
                    os.remove(p)
                broadcast_envs(self)
        elif cmd == 'save_layouts':
            if 'data' in msg:
                self.app.layouts = msg.get('data')
                self.app.save_layouts()
                self.broadcast_layouts()
        elif cmd == 'forward_to_vis':
            packet = msg.get('data')
            environment = self.state[packet['eid']]
            packet['pane_data'] = environment['jsons'][packet['target']]
            send_to_sources(self, msg.get('data'))
        elif cmd == 'layout_item_update':
            eid = msg.get('eid')
            win = msg.get('win')
            self.state[eid]['reload'][win] = msg.get('data')

    def close(self):
        if self in list(self.subs.values()):
            self.subs.pop(self.sid, None)

    def write_message(self, msg):
        self.messages.append(msg)

    def get_messages(self):
        to_send = []
        while len(self.messages) > 0:
            message = self.messages.pop()
            if type(message) is dict:
                # Not all messages are being formatted the same way (JSON)
                # TODO investigate
                message = json.dumps(message)
            to_send.append(message)
        self.last_read_time = time.time()
        return to_send


class BaseHandler(tornado.web.RequestHandler):
    def __init__(self, *request, **kwargs):
        self.include_host = False
        super(BaseHandler, self).__init__(*request, **kwargs)

    def get_current_user(self):
        """
        This method determines the self.current_user
        based the value of cookies that set in POST method
        at IndexHandler by self.set_secure_cookie
        """
        try:
            return self.get_secure_cookie("user_password")
        except Exception:  # Not using secure cookies
            return None

    def write_error(self, status_code, **kwargs):
        logging.error("ERROR: %s: %s" % (status_code, kwargs))
        if "exc_info" in kwargs:
            logging.info('Traceback: {}'.format(
                traceback.format_exception(*kwargs["exc_info"])))
        if self.settings.get("debug") and "exc_info" in kwargs:
            logging.error("rendering error page")
            import traceback
            exc_info = kwargs["exc_info"]
            # exc_info is a tuple consisting of:
            # 1. The class of the Exception
            # 2. The actual Exception that was thrown
            # 3. The traceback opbject
            try:
                params = {
                    'error': exc_info[1],
                    'trace_info': traceback.format_exception(*exc_info),
                    'request': self.request.__dict__
                }

                self.render("error.html", **params)
                logging.error("rendering complete")
            except Exception as e:
                logging.error(e)


def update_window(p, args):
    """Adds new args to a window if they exist"""
    content = p['content']
    layout_update = args.get('layout', {})
    for layout_name, layout_val in layout_update.items():
        if layout_val is not None:
            content['layout'][layout_name] = layout_val
    opts = args.get('opts', {})
    for opt_name, opt_val in opts.items():
        if opt_val is not None:
            p[opt_name] = opt_val

    if 'legend' in opts:
        pdata = p['content']['data']
        for i, d in enumerate(pdata):
            d['name'] = opts['legend'][i]
    return p


def window(args):
    """ Build a window dict structure for sending to client """
    uid = args.get('win', 'window_' + get_rand_id())
    if uid is None:
        uid = 'window_' + get_rand_id()
    opts = args.get('opts', {})

    ptype = args['data'][0]['type']

    p = {
        'command': 'window',
        'id': str(uid),
        'title': opts.get('title', ''),
        'inflate': opts.get('inflate', True),
        'width': opts.get('width'),
        'height': opts.get('height'),
        'contentID': get_rand_id(),   # to detected updated windows
    }

    if ptype == 'image_history':
        p.update({
            'content': [args['data'][0]['content']],
            'selected': 0,
            'type': ptype,
            'show_slider': opts.get('show_slider', True)
        })
    elif ptype in ['image', 'text', 'properties']:
        p.update({'content': args['data'][0]['content'], 'type': ptype})
    else:
        p['content'] = {'data': args['data'], 'layout': args['layout']}
        p['type'] = 'plot'

    return p


def broadcast(self, msg, eid):
    for s in self.subs:
        if type(self.subs[s].eid) is list:
            if eid in self.subs[s].eid:
                self.subs[s].write_message(msg)
        else:
            if self.subs[s].eid == eid:
                self.subs[s].write_message(msg)


def register_window(self, p, eid):
    # in case env doesn't exist
    is_new_env = False
    if eid not in self.state:
        is_new_env = True
        self.state[eid] = {'jsons': {}, 'reload': {}}

    env = self.state[eid]['jsons']

    if p['id'] in env:
        p['i'] = env[p['id']]['i']
    else:
        p['i'] = len(env)

    env[p['id']] = p

    broadcast(self, p, eid)
    if is_new_env:
        broadcast_envs(self)
    self.write(p['id'])


def unpack_lua(req_args):
    if req_args['is_table']:
        if isinstance(req_args['val'], dict):
            return {k: unpack_lua(v) for (k, v) in req_args['val'].items()}
        else:
            return [unpack_lua(v) for v in req_args['val']]
    elif req_args['is_tensor']:
        return visdom.from_t7(req_args['val'], b64=True)
    else:
        return req_args['val']


class PostHandler(BaseHandler):
    def initialize(self, app):
        self.state = app.state
        self.subs = app.subs
        self.sources = app.sources
        self.port = app.port
        self.env_path = app.env_path
        self.login_enabled = app.login_enabled
        self.vis = visdom.Visdom(
            port=self.port, send=False, use_incoming_socket=False
        )
        self.handlers = {
            'update': UpdateHandler,
            'save': SaveHandler,
            'close': CloseHandler,
            'win_exists': ExistsHandler,
            'delete_env': DeleteEnvHandler,
        }

    def func(self, req):
        args, kwargs = req['args'], req.get('kwargs', {})

        args = (unpack_lua(a) for a in args)

        for k in kwargs:
            v = kwargs[k]
            kwargs[k] = unpack_lua(v)

        func = getattr(self.vis, req['func'])

        return func(*args, **kwargs)

    @check_auth
    def post(self):
        req = tornado.escape.json_decode(
            tornado.escape.to_basestring(self.request.body)
        )

        if req.get('func') is not None:
            try:
                req, endpoint = self.func(req)
                if (endpoint != 'events'):
                    # Process the request using the proper handler
                    self.handlers[endpoint].wrap_func(self, req)
                    return
            except Exception:
                # get traceback and send it back
                print(traceback.format_exc())
                return self.write(traceback.format_exc())

        eid = extract_eid(req)
        p = window(req)

        register_window(self, p, eid)


class ExistsHandler(BaseHandler):
    def initialize(self, app):
        self.state = app.state
        self.subs = app.subs
        self.sources = app.sources
        self.port = app.port
        self.env_path = app.env_path
        self.login_enabled = app.login_enabled

    @staticmethod
    def wrap_func(handler, args):
        eid = extract_eid(args)
        if args['win'] in handler.state[eid]['jsons']:
            handler.write('true')
        else:
            handler.write('false')

    @check_auth
    def post(self):
        args = tornado.escape.json_decode(
            tornado.escape.to_basestring(self.request.body)
        )
        self.wrap_func(self, args)


def order_by_key(kv):
    key, val = kv
    return key


# Based on json-stable-stringify-python from @haochi with some usecase modifications
def recursive_order(node):
    if isinstance(node, Mapping):
        ordered_mapping = OrderedDict(sorted(node.items(), key=order_by_key))
        for key, value in ordered_mapping.items():
            ordered_mapping[key] = recursive_order(value)
        return ordered_mapping
    elif isinstance(node, Sequence):
        if isinstance(node, (bytes,)):
            return node
        elif isinstance(node, string_types):
            return node
        else:
            return [recursive_order(item) for item in node]
    if isinstance(node, float) and node.is_integer():
        return int(node)
    return node


def stringify(node):
    return json.dumps(recursive_order(node), separators=COMPACT_SEPARATORS)


def hash_md_window(window_json):
    json_string = stringify(window_json).encode("utf-8")
    return hashlib.md5(json_string).hexdigest()


class UpdateHandler(BaseHandler):
    def initialize(self, app):
        self.state = app.state
        self.subs = app.subs
        self.sources = app.sources
        self.port = app.port
        self.env_path = app.env_path
        self.login_enabled = app.login_enabled

    @staticmethod
    def update_packet(p, args):
        old_p = copy.deepcopy(p)
        p = UpdateHandler.update(p, args)
        p['contentID'] = get_rand_id()
        # TODO: make_patch isn't high performance.
        # If bottlenecked we should build the patch ourselves.
        patch = jsonpatch.make_patch(old_p, p)
        return p, patch.patch

    @staticmethod
    def update(p, args):
        # Update text in window, separated by a line break
        if p['type'] == 'text':
            p['content'] += "<br>" + args['data'][0]['content']
            return p

        if p['type'] == 'image_history':
            utype = args['data'][0]['type']
            if utype == 'image_history':
                p['content'].append(args['data'][0]['content'])
                p['selected'] = len(p['content']) - 1
            elif utype == 'image_update_selected':
                # TODO implement python client function for this
                # Bound the update to within the dims of the array
                selected = args['data']
                selected_not_neg = max(0, selected)
                selected_exists = min(len(p['content'])-1, selected_not_neg)
                p['selected'] = selected_exists
            return p

        pdata = p['content']['data']

        new_data = args.get('data')
        p = update_window(p, args)
        name = args.get('name')
        if name is None and new_data is None:
            return p  # we only updated the opts or layout
        append = args.get('append')

        idxs = list(range(len(pdata)))

        if name is not None:
            assert len(new_data) == 1 or args.get('delete')
            idxs = [i for i in idxs if pdata[i]['name'] == name]

        # Delete a trace
        if args.get('delete'):
            for idx in idxs:
                del pdata[idx]
            return p

        # inject new trace
        if len(idxs) == 0:
            idx = len(pdata)
            pdata.append(dict(pdata[0]))  # plot is not empty, clone an entry
            idxs = [idx]
            append = False
            pdata[idx] = new_data[0]
            for k, v in new_data[0].items():
                pdata[idx][k] = v
            pdata[idx]['name'] = name
            return p

        # Update traces
        for n, idx in enumerate(idxs):
            if all(math.isnan(i) or i is None for i in new_data[n]['x']):
                continue
            # handle data for plotting
            for axis in ['x', 'y']:
                pdata[idx][axis] = (pdata[idx][axis] + new_data[n][axis]) \
                    if append else new_data[n][axis]

            # handle marker properties
            if 'marker' not in new_data[n]:
                continue
            if 'marker' not in pdata[idx]:
                pdata[idx]['marker'] = {}
            pdata_marker = pdata[idx]['marker']
            for marker_prop in ['color']:
                if marker_prop not in new_data[n]['marker']:
                    continue
                if marker_prop not in pdata[idx]['marker']:
                    pdata[idx]['marker'][marker_prop] = []
                pdata_marker[marker_prop] = (
                    pdata_marker[marker_prop] +
                    new_data[n]['marker'][marker_prop]) if append else \
                    new_data[n]['marker'][marker_prop]

        return p

    @staticmethod
    def wrap_func(handler, args):
        eid = extract_eid(args)

        if args['win'] not in handler.state[eid]['jsons']:
            # Append to a window that doesn't exist attempts to create
            # that window
            append = args.get('append')
            if append:
                p = window(args)
                register_window(handler, p, eid)
            else:
                handler.write('win does not exist')
            return

        p = handler.state[eid]['jsons'][args['win']]

        if not (p['type'] == 'text' or p['type'] == 'image_history' or
                p['content']['data'][0]['type'] in
                ['scatter', 'scattergl', 'custom']):
            handler.write(
                'win is not scatter, custom, image_history, or text; '
                'was {}'.format(p['content']['data'][0]['type']))
            return

        p, diff_packet = UpdateHandler.update_packet(p, args)
        # send the smaller of the patch and the updated pane
        if len(stringify(p)) <= len(stringify(diff_packet)):
            broadcast(handler, p, eid)
        else:
            hashed = hash_md_window(p)
            broadcast_packet = {
                'command': 'window_update',
                'win': args['win'],
                'env': eid,
                'content': diff_packet,
                'finalHash': hashed
            }
            broadcast(handler, broadcast_packet, eid)
        handler.write(p['id'])

    @check_auth
    def post(self):
        if self.login_enabled and not self.current_user:
            self.set_status(400)
            return
        args = tornado.escape.json_decode(
            tornado.escape.to_basestring(self.request.body)
        )
        self.wrap_func(self, args)


class CloseHandler(BaseHandler):
    def initialize(self, app):
        self.state = app.state
        self.subs = app.subs
        self.sources = app.sources
        self.port = app.port
        self.env_path = app.env_path
        self.login_enabled = app.login_enabled

    @staticmethod
    def wrap_func(handler, args):
        eid = extract_eid(args)
        win = args.get('win')

        keys = \
            list(handler.state[eid]['jsons'].keys()) if win is None else [win]
        for win in keys:
            handler.state[eid]['jsons'].pop(win, None)
            broadcast(
                handler, json.dumps({'command': 'close', 'data': win}), eid
            )

    @check_auth
    def post(self):
        args = tornado.escape.json_decode(
            tornado.escape.to_basestring(self.request.body)
        )
        self.wrap_func(self, args)


class SocketWrap(BaseHandler):
    def initialize(self, app):
        self.state = app.state
        self.subs = app.subs
        self.sources = app.sources
        self.port = app.port
        self.env_path = app.env_path
        self.login_enabled = app.login_enabled
        self.app = app

    @check_auth
    def post(self):
        """Either write a message to the socket, or query what's there"""
        # TODO formalize failure reasons
        args = tornado.escape.json_decode(
            tornado.escape.to_basestring(self.request.body)
        )
        type = args.get('message_type')
        sid = args.get('sid')
        socket_wrap = self.subs.get(sid)
        # ensure a wrapper still exists for this connection
        if socket_wrap is None:
            self.write(json.dumps({'success': False, 'reason': 'closed'}))
            return

        # handle the requests
        if type == 'query':
            messages = socket_wrap.get_messages()
            self.write(json.dumps({
                'success': True, 'messages': messages
            }))
        elif type == 'send':
            msg = args.get('message')
            if msg is None:
                self.write(json.dumps({'success': False, 'reason': 'no msg'}))
            else:
                socket_wrap.on_message(msg)
                self.write(json.dumps({'success': True}))
        else:
            self.write(json.dumps({'success': False, 'reason': 'invalid'}))

    @check_auth
    def get(self):
        """Create a new socket wrapper for this requester, return the id"""
        new_sub = ClientSocketWrapper(self.app)
        self.write(json.dumps({'success': True, 'sid': new_sub.sid}))

class DeleteEnvHandler(BaseHandler):
    def initialize(self, app):
        self.state = app.state
        self.subs = app.subs
        self.sources = app.sources
        self.port = app.port
        self.env_path = app.env_path
        self.login_enabled = app.login_enabled

    @staticmethod
    def wrap_func(handler, args):
        eid = extract_eid(args)
        if eid is not None:
            del handler.state[eid]
            if handler.env_path is not None:
                p = os.path.join(handler.env_path, "{0}.json".format(eid))
                os.remove(p)
            broadcast_envs(handler)

    @check_auth
    def post(self):
        args = tornado.escape.json_decode(
            tornado.escape.to_basestring(self.request.body)
        )
        self.wrap_func(self, args)


class EnvStateHandler(BaseHandler):
    def initialize(self, app):
        self.app = app
        self.state = app.state
        self.login_enabled = app.login_enabled

    @staticmethod
    def wrap_func(handler, args):
        # TODO if an env is provided return the state of that env
        all_eids = list(handler.state.keys())
        handler.write(json.dumps(all_eids))

    @check_auth
    def post(self):
        args = tornado.escape.json_decode(
            tornado.escape.to_basestring(self.request.body)
        )
        self.wrap_func(self, args)


class ForkEnvHandler(BaseHandler):
    def initialize(self, app):
        self.app = app
        self.state = app.state
        self.subs = app.subs
        self.login_enabled = app.login_enabled

    @staticmethod
    def wrap_func(handler, args):
        prev_eid = escape_eid(args.get('prev_eid'))
        eid = escape_eid(args.get('eid'))

        assert prev_eid in handler.state, 'env to be forked doesn\'t exit'

        handler.state[eid] = copy.deepcopy(handler.state[prev_eid])
        serialize_env(handler.state, [eid], env_path=handler.app.env_path)
        broadcast_envs(handler)

        handler.write(eid)

    @check_auth
    def post(self):
        args = tornado.escape.json_decode(
            tornado.escape.to_basestring(self.request.body)
        )
        self.wrap_func(self, args)


class HashHandler(BaseHandler):
    def initialize(self, app):
        self.app = app
        self.state = app.state
        self.login_enabled = app.login_enabled

    @staticmethod
    def wrap_func(handler, args):
        eid = extract_eid(args)
        handler_json = handler.state[eid]['jsons']
        if args['win'] in handler_json:
            hashed = hash_md_window(handler_json[args['win']])
            handler.write(hashed)
        else:
            handler.write('false')

    @check_auth
    def post(self):
        args = tornado.escape.json_decode(
            tornado.escape.to_basestring(self.request.body)
        )
        self.wrap_func(self, args)


def load_env(state, eid, socket, env_path=DEFAULT_ENV_PATH):
    """ load an environment to a client by socket """
    env = {}
    if eid in state:
        env = state.get(eid)
    elif env_path is not None:
        p = os.path.join(env_path, eid.strip(), '.json')
        if os.path.exists(p):
            with open(p, 'r') as fn:
                env = tornado.escape.json_decode(fn.read())
                state[eid] = env

    if 'reload' in env:
        socket.write_message(
            json.dumps({'command': 'reload', 'data': env['reload']})
        )

    jsons = list(env.get('jsons', {}).values())
    windows = sorted(jsons, key=lambda k: ('i' not in k, k.get('i', None)))
    for v in windows:
        socket.write_message(v)

    socket.write_message(json.dumps({'command': 'layout'}))
    socket.eid = eid


def gather_envs(state, env_path=DEFAULT_ENV_PATH):
    if env_path is not None:
        items = [i.replace('.json', '') for i in os.listdir(env_path)
                 if '.json' in i]
    else:
        items = []
    return sorted(list(set(items + list(state.keys()))))


def compare_envs(state, eids, socket, env_path=DEFAULT_ENV_PATH):
    logging.info('comparing envs')
    eidNums = {e: str(i) for i, e in enumerate(eids)}
    env = {}
    envs = {}
    for eid in eids:
        if eid in state:
            envs[eid] = state.get(eid)
        elif env_path is not None:
            p = os.path.join(env_path, eid.strip(), '.json')
            if os.path.exists(p):
                with open(p, 'r') as fn:
                    env = tornado.escape.json_decode(fn.read())
                    state[eid] = env
                    envs[eid] = env

    res = copy.deepcopy(envs[list(envs.keys())[0]])
    name2Wid = {res['jsons'][wid].get('title', None): wid + '_compare'
                for wid in res.get('jsons', {})
                if 'title' in res['jsons'][wid]}
    for wid in list(res['jsons'].keys()):
        res['jsons'][wid + '_compare'] = res['jsons'][wid]
        res['jsons'][wid] = None
        res['jsons'].pop(wid)

    for ix, eid in enumerate(envs.keys()):
        env = envs[eid]
        for wid in env.get('jsons', {}).keys():
            win = env['jsons'][wid]
            if win.get('type', None) != 'plot':
                continue
            if 'content' not in win:
                continue
            if 'title' not in win:
                continue
            title = win['title']
            if title not in name2Wid or title == '':
                continue

            destWid = name2Wid[title]
            destWidJson = res['jsons'][destWid]
            # Combine plots with the same window title. If plot data source was
            # labeled "name" in the legend, rename to "envId_legend" where
            # envId is enumeration of the selected environments (not the long
            # environment id string). This makes plot lines more readable.
            if ix == 0:
                if 'name' not in destWidJson['content']['data'][0]:
                    continue  # Skip windows with unnamed data
                destWidJson['has_compare'] = False
                destWidJson['content']['layout']['showlegend'] = True
                destWidJson['contentID'] = get_rand_id()
                for dataIdx, data in enumerate(destWidJson['content']['data']):
                    if 'name' not in data:
                        break  # stop working with this plot, not right format
                    destWidJson['content']['data'][dataIdx]['name'] = \
                        '{}_{}'.format(eidNums[eid], data['name'])
            else:
                if 'name' not in destWidJson['content']['data'][0]:
                    continue  # Skip windows with unnamed data
                # has_compare will be set to True only if the window title is
                # shared by at least 2 envs.
                destWidJson['has_compare'] = True
                for _dataIdx, data in enumerate(win['content']['data']):
                    data = copy.deepcopy(data)
                    if 'name' not in data:
                        destWidJson['has_compare'] = False
                        break  # stop working with this plot, not right format
                    data['name'] = '{}_{}'.format(eidNums[eid], data['name'])
                    destWidJson['content']['data'].append(data)

    # Make sure that only plots that are shared by at least two envs are shown.
    # Check has_compare flag
    for destWid in list(res['jsons'].keys()):
        if ('has_compare' not in res['jsons'][destWid]) or \
                (not res['jsons'][destWid]['has_compare']):
            del res['jsons'][destWid]

    # create legend mapping environment names to environment numbers so one can
    # look it up for the new legend
    tableRows = ["<tr> <td> {} </td> <td> {} </td> </tr>".format(v, eidNums[v])
                 for v in eidNums]

    tbl = """"<style>
    table, th, td {{
        border: 1px solid black;
    }}
    </style>
    <table> {} </table>""".format(' '.join(tableRows))

    res['jsons']['window_compare_legend'] = {
        "command": "window",
        "id": "window_compare_legend",
        "title": "compare_legend",
        "inflate": True,
        "width": None,
        "height": None,
        "contentID": "compare_legend",
        "content": tbl,
        "type": "text",
        "layout": {"title": "compare_legend"},
        "i": 1,
        "has_compare": True,
    }
    if 'reload' in res:
        socket.write_message(
            json.dumps({'command': 'reload', 'data': res['reload']})
        )

    jsons = list(res.get('jsons', {}).values())
    windows = sorted(jsons, key=lambda k: ('i' not in k, k.get('i', None)))
    for v in windows:
        socket.write_message(v)

    socket.write_message(json.dumps({'command': 'layout'}))
    socket.eid = eids


class EnvHandler(BaseHandler):
    def initialize(self, app):
        self.state = app.state
        self.subs = app.subs
        self.sources = app.sources
        self.port = app.port
        self.env_path = app.env_path
        self.login_enabled = app.login_enabled
        self.wrap_socket = app.wrap_socket

    @check_auth
    def get(self, eid):
        items = gather_envs(self.state, env_path=self.env_path)
        active = '' if eid not in items else eid
        self.render(
            'index.html',
            user=getpass.getuser(),
            items=items,
            active_item=active,
            wrap_socket=self.wrap_socket,
        )

    @check_auth
    def post(self, args):
        msg_args = tornado.escape.json_decode(
            tornado.escape.to_basestring(self.request.body)
        )
        if 'sid' in msg_args:
            sid = msg_args['sid']
            if sid in self.subs:
                load_env(self.state, args, self.subs[sid],
                         env_path=self.env_path)
        if 'eid' in msg_args:
            eid = msg_args['eid']
            if eid not in self.state:
                self.state[eid] = {'jsons': {}, 'reload': {}}
                broadcast_envs(self)


class CompareHandler(BaseHandler):
    def initialize(self, app):
        self.state = app.state
        self.subs = app.subs
        self.sources = app.sources
        self.env_path = app.env_path
        self.login_enabled = app.login_enabled
        self.wrap_socket = app.wrap_socket

    @check_auth
    def get(self, eids):
        items = gather_envs(self.state)
        eids = eids.split('+')
        # Filter out eids that don't exist
        eids = [x for x in eids if x in items]
        eids = '+'.join(eids)
        self.render(
            'index.html',
            user=getpass.getuser(),
            items=items,
            active_item=eids,
            wrap_socket=self.wrap_socket,
        )

    @check_auth
    def post(self, args):
        sid = tornado.escape.json_decode(
            tornado.escape.to_basestring(self.request.body)
        )['sid']
        if sid in self.subs:
            compare_envs(self.state, args.split('+'), self.subs[sid],
                         self.env_path)


class SaveHandler(BaseHandler):
    def initialize(self, app):
        self.state = app.state
        self.subs = app.subs
        self.sources = app.sources
        self.port = app.port
        self.env_path = app.env_path
        self.login_enabled = app.login_enabled

    @staticmethod
    def wrap_func(handler, args):
        envs = args['data']
        envs = [escape_eid(eid) for eid in envs]
        # this drops invalid env ids
        ret = serialize_env(handler.state, envs, env_path=handler.env_path)
        handler.write(json.dumps(ret))

    @check_auth
    def post(self):
        args = tornado.escape.json_decode(
            tornado.escape.to_basestring(self.request.body)
        )
        self.wrap_func(self, args)


class DataHandler(BaseHandler):
    def initialize(self, app):
        self.state = app.state
        self.port = app.port
        self.env_path = app.env_path
        self.login_enabled = app.login_enabled

    @staticmethod
    def wrap_func(handler, args):
        eid = extract_eid(args)

        if 'win' in args and args['win'] is not None:
            assert args['win'] in handler.state[eid]['jsons'], \
                "Window {} doesn't exist in env {}".format(args['win'], eid)
            handler.write(json.dumps(handler.state[eid]['jsons'][args['win']]))
        else:
            handler.write(json.dumps(handler.state[eid]['jsons']))

    @check_auth
    def post(self):
        args = tornado.escape.json_decode(
            tornado.escape.to_basestring(self.request.body)
        )
        self.wrap_func(self, args)


class IndexHandler(BaseHandler):
    def initialize(self, app):
        self.state = app.state
        self.port = app.port
        self.env_path = app.env_path
        self.login_enabled = app.login_enabled
        self.user_credential = app.user_credential
<<<<<<< HEAD
        self.wrap_socket = app.wrap_socket
=======
        self.base_url = app.base_url if app.base_url != '' else '/'
>>>>>>> 24d33dd3

    def get(self, args, **kwargs):
        items = gather_envs(self.state, env_path=self.env_path)
        if (not self.login_enabled) or self.current_user:
            """self.current_user is an authenticated user provided by Tornado,
            available when we set self.get_current_user in BaseHandler,
            and the default value of self.current_user is None
            """
            self.render(
                'index.html',
                user=getpass.getuser(),
                items=items,
                active_item='',
                wrap_socket=self.wrap_socket,
            )
        elif self.login_enabled:
            self.render(
                'login.html',
                user=getpass.getuser(),
                items=items,
                active_item='',
                base_url=self.base_url
            )

    def post(self, arg, **kwargs):
        json_obj = tornado.escape.json_decode(self.request.body)
        username = json_obj["username"]
        password = hash_password(json_obj["password"])

        if ((username == self.user_credential["username"]) and
                (password == self.user_credential["password"])):
            self.set_secure_cookie("user_password", username + password)
        else:
            self.set_status(400)


class ErrorHandler(BaseHandler):
    def get(self, text):
        error_text = text or "test error"
        raise Exception(error_text)


# function that downloads and installs javascript, css, and font dependencies:
def download_scripts(proxies=None, install_dir=None):
    import visdom
    print("Checking for scripts.")

    # location in which to download stuff:
    if install_dir is None:
        install_dir = os.path.dirname(visdom.__file__)

    # all files that need to be downloaded:
    b = 'https://unpkg.com/'
    bb = '%sbootstrap@3.3.7/dist/' % b
    ext_files = {
        # - js
        '%sjquery@3.1.1/dist/jquery.min.js' % b: 'jquery.min.js',
        '%sbootstrap@3.3.7/dist/js/bootstrap.min.js' % b: 'bootstrap.min.js',
        '%sreact@16.2.0/umd/react.production.min.js' % b: 'react-react.min.js',
        '%sreact-dom@16.2.0/umd/react-dom.production.min.js' % b:
            'react-dom.min.js',
        '%sreact-modal@3.1.10/dist/react-modal.min.js' % b:
            'react-modal.min.js',
        'https://cdnjs.cloudflare.com/ajax/libs/mathjax/2.7.1/MathJax.js?config=TeX-AMS-MML_SVG':  # noqa
            'mathjax-MathJax.js',
        # here is another url in case the cdn breaks down again.
        # https://raw.githubusercontent.com/plotly/plotly.js/master/dist/plotly.min.js
        'https://cdn.plot.ly/plotly-latest.min.js': 'plotly-plotly.min.js',
        # Stanford Javascript Crypto Library for Password Hashing
        '%ssjcl@1.0.7/sjcl.js' % b: 'sjcl.js',

        # - css
        '%sreact-resizable@1.4.6/css/styles.css' % b:
            'react-resizable-styles.css',
        '%sreact-grid-layout@0.16.3/css/styles.css' % b:
            'react-grid-layout-styles.css',
        '%scss/bootstrap.min.css' % bb: 'bootstrap.min.css',

        # - fonts
        '%sclassnames@2.2.5' % b: 'classnames',
        '%slayout-bin-packer@1.4.0/dist/layout-bin-packer.js' % b:
            'layout_bin_packer.js',
        '%sfonts/glyphicons-halflings-regular.eot' % bb:
            'glyphicons-halflings-regular.eot',
        '%sfonts/glyphicons-halflings-regular.woff2' % bb:
            'glyphicons-halflings-regular.woff2',
        '%sfonts/glyphicons-halflings-regular.woff' % bb:
            'glyphicons-halflings-regular.woff',
        '%sfonts/glyphicons-halflings-regular.ttf' % bb:
            'glyphicons-halflings-regular.ttf',
        '%sfonts/glyphicons-halflings-regular.svg#glyphicons_halflingsregular' % bb:  # noqa
            'glyphicons-halflings-regular.svg#glyphicons_halflingsregular',
    }

    # make sure all relevant folders exist:
    dir_list = [
        '%s' % install_dir,
        '%s/static' % install_dir,
        '%s/static/js' % install_dir,
        '%s/static/css' % install_dir,
        '%s/static/fonts' % install_dir,
    ]
    for directory in dir_list:
        if not os.path.exists(directory):
            os.makedirs(directory)

    # set up proxy handler:
    from six.moves.urllib import request
    from six.moves.urllib.error import HTTPError, URLError
    handler = request.ProxyHandler(proxies) if proxies is not None \
        else request.BaseHandler()
    opener = request.build_opener(handler)
    request.install_opener(opener)

    built_path = os.path.join(here, 'static/version.built')
    is_built = visdom.__version__ == 'no_version_file'
    if os.path.exists(built_path):
        with open(built_path, 'r') as build_file:
            build_version = build_file.read().strip()
        if build_version == visdom.__version__:
            is_built = True
        else:
            os.remove(built_path)
    if not is_built:
        print('Downloading scripts, this may take a little while')

    # download files one-by-one:
    for (key, val) in ext_files.items():

        # set subdirectory:
        if val.endswith('.js'):
            sub_dir = 'js'
        elif val.endswith('.css'):
            sub_dir = 'css'
        else:
            sub_dir = 'fonts'

        # download file:
        filename = '%s/static/%s/%s' % (install_dir, sub_dir, val)
        if not os.path.exists(filename) or not is_built:
            req = request.Request(key,
                                  headers={'User-Agent': 'Chrome/30.0.0.0'})
            try:
                data = opener.open(req).read()
                with open(filename, 'wb') as fwrite:
                    fwrite.write(data)
            except HTTPError as exc:
                logging.error('Error {} while downloading {}'.format(
                    exc.code, key))
            except URLError as exc:
                logging.error('Error {} while downloading {}'.format(
                    exc.reason, key))

    if not is_built:
        with open(built_path, 'w+') as build_file:
            build_file.write(visdom.__version__)


def start_server(port=DEFAULT_PORT, hostname=DEFAULT_HOSTNAME,
                 base_url=DEFAULT_BASE_URL, env_path=DEFAULT_ENV_PATH,
                 readonly=False, print_func=None, user_credential=None,
                 use_frontend_client_polling=False):
    print("It's Alive!")
    app = Application(port=port, base_url=base_url, env_path=env_path,
                      readonly=readonly, user_credential=user_credential,
                      use_frontend_client_polling=use_frontend_client_polling)
    app.listen(port, max_buffer_size=1024 ** 3)
    logging.info("Application Started")

    if "HOSTNAME" in os.environ and hostname == DEFAULT_HOSTNAME:
        hostname = os.environ["HOSTNAME"]
    else:
        hostname = hostname
    if print_func is None:
        print(
            "You can navigate to http://%s:%s%s" % (hostname, port, base_url))
    else:
        print_func(port)
    ioloop.IOLoop.instance().start()
    app.subs = []
    app.sources = []


def main(print_func=None):
    parser = argparse.ArgumentParser(description='Start the visdom server.')
    parser.add_argument('-port', metavar='port', type=int,
                        default=DEFAULT_PORT,
                        help='port to run the server on.')
    parser.add_argument('--hostname', metavar='hostname', type=str,
                        default=DEFAULT_HOSTNAME,
                        help='host to run the server on.')
    parser.add_argument('-base_url', metavar='base_url', type=str,
                        default=DEFAULT_BASE_URL,
                        help='base url for server (default = /).')
    parser.add_argument('-env_path', metavar='env_path', type=str,
                        default=DEFAULT_ENV_PATH,
                        help='path to serialized session to reload.')
    parser.add_argument('-logging_level', metavar='logger_level',
                        default='INFO',
                        help='logging level (default = INFO). Can take '
                             'logging level name or int (example: 20)')
    parser.add_argument('-readonly', help='start in readonly mode',
                        action='store_true')
    parser.add_argument('-enable_login', default=False, action='store_true',
                        help='start the server with authentication')
    parser.add_argument('-force_new_cookie', default=False,
                        action='store_true',
                        help='start the server with the new cookie, '
                             'available when -enable_login provided')
    parser.add_argument('-use_frontend_client_polling', default=False,
                        action='store_true',
                        help='Have the frontend communicate via polling '
                             'rather than over websockets.')
    FLAGS = parser.parse_args()

    # Process base_url
    base_url = FLAGS.base_url if FLAGS.base_url != DEFAULT_BASE_URL else ""
    assert base_url == '' or base_url.startswith('/'), \
        'base_url should start with /'
    assert base_url == '' or not base_url.endswith('/'), \
        'base_url should not end with / as it is appended automatically'

    try:
        logging_level = int(FLAGS.logging_level)
    except (ValueError,):
        try:
            logging_level = logging._checkLevel(FLAGS.logging_level)
        except ValueError:
            raise KeyError(
                "Invalid logging level : {0}".format(FLAGS.logging_level)
            )

    logging.getLogger().setLevel(logging_level)

    if FLAGS.enable_login:
        username = input("Please input your username: ")
        password = getpass.getpass(prompt="Please input your password: ")

        user_credential = {
            "username": username,
            "password": hash_password(hash_password(password))
        }

        if not os.path.isfile(DEFAULT_ENV_PATH + "COOKIE_SECRET"):
            set_cookie()
        elif FLAGS.force_new_cookie:
            set_cookie()
    else:
        user_credential = None

    start_server(port=FLAGS.port, hostname=FLAGS.hostname, base_url=base_url,
                 env_path=FLAGS.env_path, readonly=FLAGS.readonly,
                 print_func=print_func, user_credential=user_credential,
                 use_frontend_client_polling=FLAGS.use_frontend_client_polling)


def download_scripts_and_run():
    download_scripts()
    main()


if __name__ == "__main__":
    download_scripts_and_run()<|MERGE_RESOLUTION|>--- conflicted
+++ resolved
@@ -1433,11 +1433,8 @@
         self.env_path = app.env_path
         self.login_enabled = app.login_enabled
         self.user_credential = app.user_credential
-<<<<<<< HEAD
+        self.base_url = app.base_url if app.base_url != '' else '/'
         self.wrap_socket = app.wrap_socket
-=======
-        self.base_url = app.base_url if app.base_url != '' else '/'
->>>>>>> 24d33dd3
 
     def get(self, args, **kwargs):
         items = gather_envs(self.state, env_path=self.env_path)
