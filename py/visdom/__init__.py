--- conflicted
+++ resolved
@@ -1003,20 +1003,14 @@
             if height is not None:
                 if not isstr(height):
                     height = height.group(1)
-<<<<<<< HEAD
                 height = height.replace("pt","00")
-=======
->>>>>>> 1fc567f8
                 opts['height'] = 1.4 * int(math.ceil(float(height)))
         if 'width' not in opts:
             width = width or re.search(r'width\="([0-9\.]*)pt"', svg)
             if width is not None:
                 if not isstr(width):
                     width = width.group(1)
-<<<<<<< HEAD
                 width = width.replace("pt","00")
-=======
->>>>>>> 1fc567f8
                 opts['width'] = 1.35 * int(math.ceil(float(width)))
         return self.svg(svgstr=svg, opts=opts, env=env, win=win)
 
