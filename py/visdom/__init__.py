--- conflicted
+++ resolved
@@ -1040,12 +1040,8 @@
         take options as it assumes you have already explicitly configured the
         figure's layout.
 
-<<<<<<< HEAD
-        Note: You must have the 'plotly' Python package installed to use this function.
-=======
         Note: You must have the 'plotly' Python package installed to use
         this function.
->>>>>>> beb9fa94
         """
         try:
             import plotly
@@ -1667,13 +1663,9 @@
         - `opts.markers`     : show markers (`boolean`; default = `false`)
         - `opts.markersymbol`: marker symbol (`string`; default = `'dot'`)
         - `opts.markersize`  : marker size (`number`; default = `'10'`)
-<<<<<<< HEAD
-        - `opts.legend`      : `list` containing legend names
-=======
         - `opts.linecolor`   : line colors (`np.array`; default = None)
         - `opts.dash`        : line dash type (`np.array`; default = None)
-        - `opts.legend`      : `table` containing legend names
->>>>>>> beb9fa94
+        - `opts.legend`      : `list` containing legend names
 
         If `update` is specified, the figure will be updated without
         creating a new plot -- this can be used for efficient updating.
@@ -1733,15 +1725,10 @@
         - `opts.colormap`: colormap (`string`; default = `'Viridis'`)
         - `opts.xmin`    : clip minimum value (`number`; default = `X:min()`)
         - `opts.xmax`    : clip maximum value (`number`; default = `X:max()`)
-<<<<<<< HEAD
         - `opts.columnnames`: `list` containing x-axis labels
         - `opts.rownames`: `list` containing y-axis labels
-=======
-        - `opts.columnnames`: `table` containing x-axis labels
-        - `opts.rownames`: `table` containing y-axis labels
         - `opts.nancolor`: if not None, color for plotting nan
                            (`string`; default = `None`)
->>>>>>> beb9fa94
         """
 
         assert X.ndim == 2, 'data should be two-dimensional'
